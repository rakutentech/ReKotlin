## ReKotlin

[![License MIT](https://img.shields.io/badge/license-MIT-blue.svg?style=flat-square)](https://github.com/ReSwift/ReSwift/blob/master/LICENSE.md)
[![Build Status](https://travis-ci.org/ReKotlin/ReKotlin.svg?branch=master)](https://travis-ci.org/ReKotlin/ReKotlin)
[![Download](https://api.bintray.com/packages/rekotlin/rekotlin/rekotlin/images/download.svg) ](https://bintray.com/rekotlin/rekotlin/rekotlin/_latestVersion)

Port of [ReSwift](https://github.com/ReSwift/ReSwift) to Kotlin, which corresponds to [ReSwift/4.0.0](https://github.com/ReSwift/ReSwift/releases/tag/4.0.0)

## Introduction

ReKotlin is a [Redux](https://github.com/reactjs/redux)-like implementation of the unidirectional data flow architecture in Kotlin. ReKotlin helps you to separate three important concerns of your app's components:

- **State**: in a ReKotlin app the entire app state is explicitly stored in a data structure. This helps avoid complicated state management code, enables better debugging and has many, many more benefits...
- **Views**: in a ReKotlin app your views update when your state changes. Your views become simple visualizations of the current app state.
- **State Changes**: in a ReKotlin app you can only perform state changes through actions. Actions are small pieces of data that describe a state change. By drastically limiting the way state can be mutated, your app becomes easier to understand and it gets easier to work with many collaborators.

The ReKotlin library is tiny - allowing users to dive into the code, understand every single line and hopefully contribute.

## About ReKotlin

ReKotlin relies on a few principles:
- **The Store** stores your entire app state in the form of a single data structure. This state can only be modified by dispatching Actions to the store. Whenever the state in the store changes, the store will notify all observers.
- **Actions** are a declarative way of describing a state change. Actions don't contain any code, they are consumed by the store and forwarded to reducers. Reducers will handle the actions by implementing a different state change for each action.
- **Reducers** provide pure functions, that based on the current action and the current app state, create a new app state

![](Docs/img/reswift_concept.png)

For a very simple app, that maintains a counter that can be increased and decreased, you can define the app state as following:

```kotlin
data class AppState (
        val counter: Int = 0
): StateType
```

You would also define two actions, one for increasing and one for decreasing the counter. For the simple actions in this example we can define empty data classes that conform to action:

```kotlin
data class CounterActionIncrease(val unit: Unit = Unit): Action
data class CounterActionDecrease(val unit: Unit = Unit): Action
```

Your reducer needs to respond to these different action types, that can be done by switching over the type of action:

```kotlin
fun counterReducer(action: Action, state: AppState?): AppState {
    // if no state has been provided, create the default state
    var state = state ?: AppState()

    when(action){
        is CounterActionIncrease -> {
            state = state.copy(counter = state.counter + 1)
        }
        is CounterActionDecrease -> {
            state = state.copy(counter = state.counter - 1)
        }
    }

    return state
}
```
In order to have a predictable app state, it is important that the reducer is always free of side effects, it receives the current app state and an action and returns the new app state.

To maintain our state and delegate the actions to the reducers, we need a store. Let's call it `mainStore` and define it as a global constant, for example in the Main Activity file:

```kotlin
val mainStore = Store(
     reducer = ::counterReducer,
     state = null
)

class MainActivity : AppCompatActivity(){
	//...
}
```


Lastly, your view layer, in this case an activity,
needs to tie into this system by subscribing to store updates and
emitting actions whenever the app state needs to be changed
(assuming that `snake_case` View properties are coming from [Kotlin Android Extensions](https://kotlinlang.org/docs/tutorials/android-plugin.html)):

```kotlin
class MainActivity : AppCompatActivity(), StoreSubscriber<AppState> {

    override fun onCreate(savedInstanceState: Bundle?) {
        super.onCreate(savedInstanceState)
        setContentView(R.layout.activity_main)

        // when either button is tapped, an action is dispatched to the store
        // in order to update the application state
        button_up.setOnClickListener {
            mainStore.dispatch(CounterActionIncrease())
        }
        button_down.setOnClickListener {
            mainStore.dispatch(CounterActionDecrease())
        }

        // subscribe to state changes
        mainStore.subscribe(this)
    }

    override fun newState(state: AppState) {
        // when the state changes, the UI is updated to reflect the current state
        counter_label.text = "${state.counter}"
    }
}
```

The `newState` method will be called by the `Store` whenever a new app state is available, this is where we need to adjust our view to reflect the latest app state.

When working with multiple states in a single class, BlockSubscriber can be used for listening to states in it's specific closure instead of using StoreSubscriber<>

```kotlin
class MainActivity : AppCompatActivity() {

    private val counterLabel: TextView by lazy {
        this.findViewById(R.id.counter_label) as TextView
    }

    private val buttonUp: Button by lazy {
        this.findViewById(R.id.button) as Button
    }

    private val buttonDown: Button by lazy {
        this.findViewById(R.id.button2) as Button
    }

    override fun onCreate(savedInstanceState: Bundle?) {
        super.onCreate(savedInstanceState)
        setContentView(R.layout.activity_main)
        
        val appStateSubscriber = BlockSubscriber<AppState> { appState ->
            this.counterLabel.text = "${appState.counter}"
        }

        // when either button is tapped, an action is dispatched to the store
        // in order to update the application state
        this.buttonUp.setOnClickListener {
            mainStore.dispatch(CounterActionIncrease())
        }
        this.buttonDown.setOnClickListener {
            mainStore.dispatch(CounterActionDecrease())
        }

        // subscribe to state changes
        mainStore.subscribe(appStateSubscriber)
    }
}
```

Button taps result in dispatched actions that will be handled by the store and its reducers, resulting in a new app state.

This is a very basic example that only shows a subset of ReKotlin's features, read the Getting Started Guide __(not ported yet)__ to see how you can build entire apps with this architecture.

[You can also watch this talk on the motivation behind the original ReSwift](https://realm.io/news/benji-encz-unidirectional-data-flow-swift/).

## Examples

- [ReduxMovieExample](https://github.com/ReKotlin/ReduxMovieExample) - An application which uses an API to display movies and stores favorites into a local database.
- [rekotlin-router-github-example](https://github.com/ReKotlin/rekotlin-router-github-example) - An application which displays user's github repositories along with authentication and navigation using [rekotlin-router](https://github.com/ReKotlin/rekotlin-router)
- [ReKotlin-CounterExample](https://github.com/GeoThings/ReKotlin-CounterExample) - A simple counter application

## Why ReKotlin?

Model-View-Controller (MVC) is not a holistic application architecture. Typical apps defer a lot of complexity to controllers since MVC doesn't offer other solutions for state management, one of the most complex issues in app development.

Apps built upon MVC often end up with a lot of complexity around state management and propagation. We need to use callbacks, delegations, Key-Value-Observation and notifications to pass information around in our apps and to ensure that all the relevant views have the latest state.

This approach involves a lot of manual steps and is thus error prone and doesn't scale well in complex code bases.

It also leads to code that is difficult to understand at a glance, since dependencies can be hidden deep inside of view controllers. Lastly, you mostly end up with inconsistent code, where each developer uses the state propagation procedure they personally prefer. You can circumvent this issue by style guides and code reviews but you cannot automatically verify the adherence to these guidelines.

ReKotlin attempts to solve these problem by placing strong constraints on the way applications can be written. This reduces the room for programmer error and leads to applications that can be easily understood - by inspecting the application state data structure, the actions and the reducers.

This architecture provides further benefits beyond improving your code base:

- Stores, Reducers, Actions and extensions such as [ReSwift Router](https://github.com/ReKotlin/rekotlin-router)  are entirely platform independent - you can easily use the same business logic and share it between apps for multiple platforms
- Want to collaborate with a co-worker on fixing an app crash? Use __(port not yet available)__ [ReSwift Recorder](https://github.com/ReSwift/ReSwift-Recorder) to record the actions that lead up to the crash and send them the JSON file so that they can replay the actions and reproduce the issue right away.
- Maybe recorded actions can be used to build UI and integration tests?

The ReKotlin tooling is still in a very early stage, but aforementioned prospects excite us and hopefully others in the community as well!

## Getting Started Guide

Getting started guide has not yet been ported. In the meantime, please refer to original ReSwift's:
[Getting Started Guide that describes the core components of apps built with ReSwift](http://reswift.github.io/ReSwift/master/getting-started-guide.html). 

To get an understanding of the core principles we recommend reading the brilliant [redux documentation](http://redux.js.org/).

## Installation

```gradle
dependencies {
    implementation 'org.rekotlin:rekotlin:1.0.0'
}
```

## Differences with ReSwift

### Dereferencing subscribers will not result in subscription removed

In ReSwift when you dereference the subscriber or it goes out of the scope, you won't receive new state updates. 

```swift
var subscriber: TestSubscriber? = TestSubscriber()
store.subscribe(subscriber!)
subscriber = nil
```

However in ReKotlin you need make sure you have unsubscribed explicitly.

```kotlin
val subscriber = TestSubscriber()
store.subscribe(subscriber)
store.unsubscribe(subscriber)
```

### Equatability and skipRepeats

When subscribing without substate selection like `store.subscribe(someSubscriber)` in swift you need to have your state implementing Equatable in order to skipRepeats being applied automatically.

```swift
public struct State: StateType {
    public let mapState: MapState
    public let appState: AppState
}

extension State: Equatable {
    public static func ==(lhs: State, rhs: State) -> Bool {
        //...
    }
}

```

However in Kotlin(JVM) every object implements `equals()`, so that skipRepeats will be applied automatically when you `store.subscribe(someSubscriber)`, with Kotlin [Structural Equality](https://kotlinlang.org/docs/reference/equality.html#structural-equality) check used.

Please note, if you implement your states/substates with [data classes](https://kotlinlang.org/docs/reference/data-classes.html), Kotlin compiler will automatically derive non-shallow `equals()` from all properties declared in the primary constructor. 

If you want to opt-out of this behaviour please set `automaticallySkipRepeats` to __false__ in your store declaration:

```kotlin
val store = Store(
	reducer::handleAction, 
	state, 
	automaticallySkipRepeats = false)
```

<<<<<<< HEAD
##Contributing

Please format your code using ``kotlinFormatter.xml`` file from [here](Docs/kotlinFormatter.xml).
=======
## Contributing

Please format your code using ``kotlinFormatter.xml`` file from [here](Docs/kotlinFormatter.xml)
>>>>>>> 1f506a24
Using this code formatter will help us maintain consistency in code style.

## Credits

- Many thanks to [Benjamin Encz](https://github.com/Ben-G) and other ReSwift contributors for buidling original [ReSwift](https://github.com/ReSwift/ReSwift) that we really enjoyed working with.
- Also huge thanks to [Dan Abramov](https://github.com/gaearon) for building [Redux](https://github.com/reactjs/redux) - all ideas in here and many implementation details were provided by his library.
<|MERGE_RESOLUTION|>--- conflicted
+++ resolved
@@ -247,15 +247,9 @@
 	automaticallySkipRepeats = false)
 ```
 
-<<<<<<< HEAD
-##Contributing
-
-Please format your code using ``kotlinFormatter.xml`` file from [here](Docs/kotlinFormatter.xml).
-=======
 ## Contributing
 
 Please format your code using ``kotlinFormatter.xml`` file from [here](Docs/kotlinFormatter.xml)
->>>>>>> 1f506a24
 Using this code formatter will help us maintain consistency in code style.
 
 ## Credits
